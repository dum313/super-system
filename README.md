
# super-system

Этот репозиторий содержит пример торгового бота для Binance. Теперь код
структурирован по модулям и включает простой графический интерфейс на Tkinter.
Программа использует библиотеку `python-binance` и обучает модель линейной
регрессии для прогнозирования цены. Все ключевые участки снабжены
комментариями на русском языке.

## Настройка окружения

1. Установите Python 3.12.9 (подойдёт и любой Python 3.8+).
<<<<<<< HEAD
2. Создайте и активируйте виртуальное окружение в каталоге проекта:
   ```bash
   python -m venv .venv
   # Linux/macOS
   source .venv/bin/activate
   # Windows
   .venv\Scripts\activate
   ```
3. Установите зависимости внутри окружения:
   ```bash
   pip install python-binance pandas scikit-learn numpy
   ```
4. Создайте API ключи Binance и задайте переменные окружения:
=======
2. Установите зависимости:
   ```bash
   pip install python-binance pandas scikit-learn numpy
   ```
3. Создайте API ключи Binance и задайте переменные окружения:
>>>>>>> 14f4c406
   ```bash
   export BINANCE_API_KEY="ваш_ключ"
   export BINANCE_API_SECRET="ваш_секрет"
   ```

## Запуск

Запустите файл `main.py`, чтобы открыть графический интерфейс:
```bash
python main.py
```
Нажмите кнопку «Запустить цикл», чтобы бот скачал данные, обучил модель и
совершил тестовую сделку. Для реальной торговли поменяйте
`create_test_order` на `create_order` в модуле `trader/trading.py`.

**Внимание!** Торговля криптовалютой связана с рисками. Пример предназначен
исключительно для ознакомления.<|MERGE_RESOLUTION|>--- conflicted
+++ resolved
@@ -10,7 +10,7 @@
 ## Настройка окружения
 
 1. Установите Python 3.12.9 (подойдёт и любой Python 3.8+).
-<<<<<<< HEAD
+
 2. Создайте и активируйте виртуальное окружение в каталоге проекта:
    ```bash
    python -m venv .venv
@@ -24,13 +24,7 @@
    pip install python-binance pandas scikit-learn numpy
    ```
 4. Создайте API ключи Binance и задайте переменные окружения:
-=======
-2. Установите зависимости:
-   ```bash
-   pip install python-binance pandas scikit-learn numpy
-   ```
-3. Создайте API ключи Binance и задайте переменные окружения:
->>>>>>> 14f4c406
+
    ```bash
    export BINANCE_API_KEY="ваш_ключ"
    export BINANCE_API_SECRET="ваш_секрет"
